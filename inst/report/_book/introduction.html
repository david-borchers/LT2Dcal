<!DOCTYPE html>
<html lang="" xml:lang="">
<head>

  <meta charset="utf-8" />
  <meta http-equiv="X-UA-Compatible" content="IE=edge" />
  <title>Report</title>
  <meta name="description" content="Report" />
  <meta name="generator" content="bookdown 0.35 and GitBook 2.6.7" />

  <meta property="og:title" content="Report" />
  <meta property="og:type" content="book" />
  
  
  

  <meta name="twitter:card" content="summary" />
  <meta name="twitter:title" content="Report" />
  
  
  

<meta name="author" content="Jiayi and Louise" />



  <meta name="viewport" content="width=device-width, initial-scale=1" />
  <meta name="apple-mobile-web-app-capable" content="yes" />
  <meta name="apple-mobile-web-app-status-bar-style" content="black" />
  
  

<link rel="next" href="cross.html"/>
<script src="libs/jquery-3.6.0/jquery-3.6.0.min.js"></script>
<script src="https://cdn.jsdelivr.net/npm/fuse.js@6.4.6/dist/fuse.min.js"></script>
<link href="libs/gitbook-2.6.7/css/style.css" rel="stylesheet" />
<link href="libs/gitbook-2.6.7/css/plugin-table.css" rel="stylesheet" />
<link href="libs/gitbook-2.6.7/css/plugin-bookdown.css" rel="stylesheet" />
<link href="libs/gitbook-2.6.7/css/plugin-highlight.css" rel="stylesheet" />
<link href="libs/gitbook-2.6.7/css/plugin-search.css" rel="stylesheet" />
<link href="libs/gitbook-2.6.7/css/plugin-fontsettings.css" rel="stylesheet" />
<link href="libs/gitbook-2.6.7/css/plugin-clipboard.css" rel="stylesheet" />








<link href="libs/anchor-sections-1.1.0/anchor-sections.css" rel="stylesheet" />
<link href="libs/anchor-sections-1.1.0/anchor-sections-hash.css" rel="stylesheet" />
<script src="libs/anchor-sections-1.1.0/anchor-sections.js"></script>
<script src="libs/htmlwidgets-1.6.2/htmlwidgets.js"></script>
<script src="libs/plotly-binding-4.10.2/plotly.js"></script>
<script src="libs/typedarray-0.1/typedarray.min.js"></script>
<link href="libs/crosstalk-1.2.0/css/crosstalk.min.css" rel="stylesheet" />
<script src="libs/crosstalk-1.2.0/js/crosstalk.min.js"></script>
<link href="libs/plotly-htmlwidgets-css-2.11.1/plotly-htmlwidgets.css" rel="stylesheet" />
<script src="libs/plotly-main-2.11.1/plotly-latest.min.js"></script>
<link href="libs/datatables-css-0.0.0/datatables-crosstalk.css" rel="stylesheet" />
<script src="libs/datatables-binding-0.28/datatables.js"></script>
<link href="libs/dt-core-1.13.4/css/jquery.dataTables.min.css" rel="stylesheet" />
<link href="libs/dt-core-1.13.4/css/jquery.dataTables.extra.css" rel="stylesheet" />
<script src="libs/dt-core-1.13.4/js/jquery.dataTables.min.js"></script>
<link href="libs/dt-ext-fixedcolumns-1.13.4/css/fixedColumns.dataTables.min.css" rel="stylesheet" />
<script src="libs/dt-ext-fixedcolumns-1.13.4/js/dataTables.fixedColumns.min.js"></script>
<link href="libs/dt-ext-fixedheader-1.13.4/css/fixedHeader.dataTables.min.css" rel="stylesheet" />
<script src="libs/dt-ext-fixedheader-1.13.4/js/dataTables.fixedHeader.min.js"></script>
<script src="libs/kePrint-0.0.1/kePrint.js"></script>
<link href="libs/lightable-0.0.1/lightable.css" rel="stylesheet" />


<style type="text/css">
pre > code.sourceCode { white-space: pre; position: relative; }
pre > code.sourceCode > span { display: inline-block; line-height: 1.25; }
pre > code.sourceCode > span:empty { height: 1.2em; }
.sourceCode { overflow: visible; }
code.sourceCode > span { color: inherit; text-decoration: inherit; }
pre.sourceCode { margin: 0; }
@media screen {
div.sourceCode { overflow: auto; }
}
@media print {
pre > code.sourceCode { white-space: pre-wrap; }
pre > code.sourceCode > span { text-indent: -5em; padding-left: 5em; }
}
pre.numberSource code
  { counter-reset: source-line 0; }
pre.numberSource code > span
  { position: relative; left: -4em; counter-increment: source-line; }
pre.numberSource code > span > a:first-child::before
  { content: counter(source-line);
    position: relative; left: -1em; text-align: right; vertical-align: baseline;
    border: none; display: inline-block;
    -webkit-touch-callout: none; -webkit-user-select: none;
    -khtml-user-select: none; -moz-user-select: none;
    -ms-user-select: none; user-select: none;
    padding: 0 4px; width: 4em;
    color: #aaaaaa;
  }
pre.numberSource { margin-left: 3em; border-left: 1px solid #aaaaaa;  padding-left: 4px; }
div.sourceCode
  {   }
@media screen {
pre > code.sourceCode > span > a:first-child::before { text-decoration: underline; }
}
code span.al { color: #ff0000; font-weight: bold; } /* Alert */
code span.an { color: #60a0b0; font-weight: bold; font-style: italic; } /* Annotation */
code span.at { color: #7d9029; } /* Attribute */
code span.bn { color: #40a070; } /* BaseN */
code span.bu { color: #008000; } /* BuiltIn */
code span.cf { color: #007020; font-weight: bold; } /* ControlFlow */
code span.ch { color: #4070a0; } /* Char */
code span.cn { color: #880000; } /* Constant */
code span.co { color: #60a0b0; font-style: italic; } /* Comment */
code span.cv { color: #60a0b0; font-weight: bold; font-style: italic; } /* CommentVar */
code span.do { color: #ba2121; font-style: italic; } /* Documentation */
code span.dt { color: #902000; } /* DataType */
code span.dv { color: #40a070; } /* DecVal */
code span.er { color: #ff0000; font-weight: bold; } /* Error */
code span.ex { } /* Extension */
code span.fl { color: #40a070; } /* Float */
code span.fu { color: #06287e; } /* Function */
code span.im { color: #008000; font-weight: bold; } /* Import */
code span.in { color: #60a0b0; font-weight: bold; font-style: italic; } /* Information */
code span.kw { color: #007020; font-weight: bold; } /* Keyword */
code span.op { color: #666666; } /* Operator */
code span.ot { color: #007020; } /* Other */
code span.pp { color: #bc7a00; } /* Preprocessor */
code span.sc { color: #4070a0; } /* SpecialChar */
code span.ss { color: #bb6688; } /* SpecialString */
code span.st { color: #4070a0; } /* String */
code span.va { color: #19177c; } /* Variable */
code span.vs { color: #4070a0; } /* VerbatimString */
code span.wa { color: #60a0b0; font-weight: bold; font-style: italic; } /* Warning */
</style>

<style type="text/css">
  
  div.hanging-indent{margin-left: 1.5em; text-indent: -1.5em;}
</style>

<link rel="stylesheet" href="style.css" type="text/css" />
</head>

<body>



  <div class="book without-animation with-summary font-size-2 font-family-1" data-basepath=".">

    <div class="book-summary">
      <nav role="navigation">

<ul class="summary">
<li class="chapter" data-level="1" data-path="introduction.html"><a href="introduction.html"><i class="fa fa-check"></i><b>1</b> Introduction</a></li>
<li class="chapter" data-level="2" data-path="cross.html"><a href="cross.html"><i class="fa fa-check"></i><b>2</b> Methods</a>
<ul>
<li class="chapter" data-level="2.1" data-path="cross.html"><a href="cross.html#mark-recapture"><i class="fa fa-check"></i><b>2.1</b> Mark-Recapture</a>
<ul>
<li class="chapter" data-level="2.1.1" data-path="cross.html"><a href="cross.html#closed-populations"><i class="fa fa-check"></i><b>2.1.1</b> Closed populations</a></li>
</ul></li>
<li class="chapter" data-level="2.2" data-path="cross.html"><a href="cross.html#distance-sampling"><i class="fa fa-check"></i><b>2.2</b> Distance Sampling</a>
<ul>
<li class="chapter" data-level="2.2.1" data-path="cross.html"><a href="cross.html#line-transect-sampling"><i class="fa fa-check"></i><b>2.2.1</b> Line transect sampling</a></li>
</ul></li>
<li class="chapter" data-level="2.3" data-path="cross.html"><a href="cross.html#mrds"><i class="fa fa-check"></i><b>2.3</b> MRDS</a></li>
<li class="chapter" data-level="2.4" data-path="cross.html"><a href="cross.html#d-distance"><i class="fa fa-check"></i><b>2.4</b> 2D Distance</a></li>
<li class="chapter" data-level="2.5" data-path="cross.html"><a href="cross.html#further-reading"><i class="fa fa-check"></i><b>2.5</b> Further Reading</a></li>
</ul></li>
<li class="chapter" data-level="3" data-path="simulation.html"><a href="simulation.html"><i class="fa fa-check"></i><b>3</b> Simulation</a>
<ul>
<li class="chapter" data-level="3.1" data-path="simulation.html"><a href="simulation.html#simulation-scenarios"><i class="fa fa-check"></i><b>3.1</b> Simulation scenarios</a>
<ul>
<li class="chapter" data-level="3.1.1" data-path="simulation.html"><a href="simulation.html#initial-perpendicular-distance-distribution"><i class="fa fa-check"></i><b>3.1.1</b> Initial perpendicular distance distribution</a></li>
<li class="chapter" data-level="3.1.2" data-path="simulation.html"><a href="simulation.html#movement-after-first-detection"><i class="fa fa-check"></i><b>3.1.2</b> Movement after first detection</a></li>
<li class="chapter" data-level="3.1.3" data-path="simulation.html"><a href="simulation.html#imperfect-matching"><i class="fa fa-check"></i><b>3.1.3</b> Imperfect Matching</a></li>
</ul></li>
<li class="chapter" data-level="3.2" data-path="simulation.html"><a href="simulation.html#simulation-results"><i class="fa fa-check"></i><b>3.2</b> Simulation Results</a>
<ul>
<li class="chapter" data-level="3.2.1" data-path="simulation.html"><a href="simulation.html#uniform-animal-distribution"><i class="fa fa-check"></i><b>3.2.1</b> Uniform Animal Distribution</a></li>
<li class="chapter" data-level="3.2.2" data-path="simulation.html"><a href="simulation.html#avoiding-transect"><i class="fa fa-check"></i><b>3.2.2</b> Avoiding Transect</a></li>
<li class="chapter" data-level="3.2.3" data-path="simulation.html"><a href="simulation.html#attracted-to-transect"><i class="fa fa-check"></i><b>3.2.3</b> Attracted to Transect</a></li>
</ul></li>
<li class="chapter" data-level="3.3" data-path="simulation.html"><a href="simulation.html#conclusions"><i class="fa fa-check"></i><b>3.3</b> Conclusions</a></li>
<li class="chapter" data-level="3.4" data-path="simulation.html"><a href="simulation.html#further-reading-1"><i class="fa fa-check"></i><b>3.4</b> Further Reading</a></li>
</ul></li>
<li class="chapter" data-level="4" data-path="real-data.html"><a href="real-data.html"><i class="fa fa-check"></i><b>4</b> Real Data</a>
<ul>
<li class="chapter" data-level="4.1" data-path="real-data.html"><a href="real-data.html#mark-recapture-1"><i class="fa fa-check"></i><b>4.1</b> Mark Recapture</a></li>
<li class="chapter" data-level="4.2" data-path="real-data.html"><a href="real-data.html#conventional-distance-sampling"><i class="fa fa-check"></i><b>4.2</b> Conventional Distance Sampling</a></li>
<li class="chapter" data-level="4.3" data-path="real-data.html"><a href="real-data.html#d-distance-sampling"><i class="fa fa-check"></i><b>4.3</b> 2D Distance Sampling</a></li>
<li class="chapter" data-level="4.4" data-path="real-data.html"><a href="real-data.html#summary"><i class="fa fa-check"></i><b>4.4</b> Summary</a></li>
</ul></li>
<<<<<<< HEAD
<li class="chapter" data-level="5" data-path="code-guide.html"><a href="code-guide.html"><i class="fa fa-check"></i><b>5</b> Code Guide</a>
<ul>
<li class="chapter" data-level="5.1" data-path="code-guide.html"><a href="code-guide.html#summary-1"><i class="fa fa-check"></i><b>5.1</b> Summary</a></li>
<li class="chapter" data-level="5.2" data-path="simulation.html"><a href="simulation.html#simulation"><i class="fa fa-check"></i><b>5.2</b> Simulation</a>
<ul>
<li class="chapter" data-level="5.2.1" data-path="code-guide.html"><a href="code-guide.html#sim.data"><i class="fa fa-check"></i><b>5.2.1</b> Simulating the Data using sim.data</a></li>
<li class="chapter" data-level="5.2.2" data-path="code-guide.html"><a href="code-guide.html#sim.mismatch"><i class="fa fa-check"></i><b>5.2.2</b> Imperfect Matching</a></li>
<li class="chapter" data-level="5.2.3" data-path="code-guide.html"><a href="code-guide.html#result"><i class="fa fa-check"></i><b>5.2.3</b> Getting the results</a></li>
=======
<li class="chapter" data-level="5" data-path="appendix-code-guide.html"><a href="appendix-code-guide.html"><i class="fa fa-check"></i><b>5</b> Appendix: Code Guide</a>
<ul>
<li class="chapter" data-level="5.1" data-path="appendix-code-guide.html"><a href="appendix-code-guide.html#summary-1"><i class="fa fa-check"></i><b>5.1</b> Summary</a></li>
<li class="chapter" data-level="5.2" data-path="simulation.html"><a href="simulation.html#simulation"><i class="fa fa-check"></i><b>5.2</b> Simulation</a>
<ul>
<li class="chapter" data-level="5.2.1" data-path="appendix-code-guide.html"><a href="appendix-code-guide.html#sim.data"><i class="fa fa-check"></i><b>5.2.1</b> Simulating the Data using sim.data</a></li>
<li class="chapter" data-level="5.2.2" data-path="appendix-code-guide.html"><a href="appendix-code-guide.html#sim.mismatch"><i class="fa fa-check"></i><b>5.2.2</b> Imperfect Matching</a></li>
<li class="chapter" data-level="5.2.3" data-path="appendix-code-guide.html"><a href="appendix-code-guide.html#result"><i class="fa fa-check"></i><b>5.2.3</b> Getting the results</a></li>
>>>>>>> 711b20b5
</ul></li>
</ul></li>
</ul>

      </nav>
    </div>

    <div class="book-body">
      <div class="body-inner">
        <div class="book-header" role="navigation">
          <h1>
            <i class="fa fa-circle-o-notch fa-spin"></i><a href="./">Report</a>
          </h1>
        </div>

        <div class="page-wrapper" tabindex="-1" role="main">
          <div class="page-inner">

            <section class="normal" id="section-">
<div id="header">
<h1 class="title">Report</h1>
<p class="author"><em>Jiayi and Louise</em></p>
</div>
<div id="introduction" class="section level1 hasAnchor" number="1">
<h1><span class="header-section-number">Chapter 1</span> Introduction<a href="introduction.html#introduction" class="anchor-section" aria-label="Anchor link to header"></a></h1>
<p>Accurate estimation of animal abundance is a fundamental aspect of ecological research and wildlife conservation. Since total enumeration are rarely possible for natural populations of animals, robust estimation methods have to be used. Commonly used approaches for estimating animal abundance include mark-recapture, distance sampling, and mark-recapture distance sampling (MRDS). Each of these methods relies on different principles and assumptions to estimate population sizes.</p>
<p>The mark-recapture method is based on capturing and marking individuals, followed by subsequent recapture efforts to estimate the total population size. Distance sampling, on the other hand, involves estimating the detection probability of individuals at different distances from the observer, allowing for the extrapolation of population size based on detection functions. MRDS is an extension that accounts for both the detection probabilities of individuals at different distances and the potential for recapture of marked individuals, providing more precise estimates, even when assumptions of closed populations and uniform detection probabilities are not fully met.</p>
<p>However, the accuracy and reliability of these estimation methods depend heavily on how well their underlying assumptions are met. Assumptions such as closed population, random sampling, and homogeneous detection probabilities play a crucial role in determining the performance of the models. When these assumptions are violated, the estimates obtained from the methods can be biased and lead to misleading conclusions.</p>
<p>2D Distance sampling is a new method that has the potential to work when these other methods fail. It uses a similar principle to distance sampling but the observers collect the forward distance as well as the perpendicular distance to the animal. This additional data allows the model to be flexible when dealing with different animal distributions and detection functions.</p>
<p>In this study, we systematically tested the four methods using a range of scenarios with varying degrees of assumption compliance and violations. By simulating populations with known abundance and detectability patterns, we aimed to assess how each method performed under different conditions. We have based our populations on snow leopard prey data from Gobi Gurvansaikhan National Park. In the following sections of this report, we will present the methodology of our simulation study and the results obtained from the simulations. We will then use 2D distance sampling to analyse the snow leopard prey data.</p>

</div>
            </section>

          </div>
        </div>
      </div>

<a href="cross.html" class="navigation navigation-next navigation-unique" aria-label="Next page"><i class="fa fa-angle-right"></i></a>
    </div>
  </div>
<script src="libs/gitbook-2.6.7/js/app.min.js"></script>
<script src="libs/gitbook-2.6.7/js/clipboard.min.js"></script>
<script src="libs/gitbook-2.6.7/js/plugin-search.js"></script>
<script src="libs/gitbook-2.6.7/js/plugin-sharing.js"></script>
<script src="libs/gitbook-2.6.7/js/plugin-fontsettings.js"></script>
<script src="libs/gitbook-2.6.7/js/plugin-bookdown.js"></script>
<script src="libs/gitbook-2.6.7/js/jquery.highlight.js"></script>
<script src="libs/gitbook-2.6.7/js/plugin-clipboard.js"></script>
<script>
gitbook.require(["gitbook"], function(gitbook) {
gitbook.start({
"sharing": {
"github": false,
"facebook": true,
"twitter": true,
"linkedin": false,
"weibo": false,
"instapaper": false,
"vk": false,
"whatsapp": false,
"all": ["facebook", "twitter", "linkedin", "weibo", "instapaper"]
},
"fontsettings": {
"theme": "white",
"family": "sans",
"size": 2
},
"edit": {
"link": null,
"text": null
},
"history": {
"link": null,
"text": null
},
"view": {
"link": null,
"text": null
},
"download": null,
"search": {
"engine": "fuse",
"options": null
},
"toc": {
"collapse": "subsection"
}
});
});
</script>

<!-- dynamically load mathjax for compatibility with self-contained -->
<script>
  (function () {
    var script = document.createElement("script");
    script.type = "text/javascript";
    var src = "true";
    if (src === "" || src === "true") src = "https://cdnjs.cloudflare.com/ajax/libs/mathjax/2.7.9/latest.js?config=TeX-MML-AM_CHTML";
    if (location.protocol !== "file:")
      if (/^https?:/.test(src))
        src = src.replace(/^https?:/, '');
    script.src = src;
    document.getElementsByTagName("head")[0].appendChild(script);
  })();
</script>
</body>

</html><|MERGE_RESOLUTION|>--- conflicted
+++ resolved
@@ -4,23 +4,22 @@
 
   <meta charset="utf-8" />
   <meta http-equiv="X-UA-Compatible" content="IE=edge" />
-  <title>Report</title>
-  <meta name="description" content="Report" />
-  <meta name="generator" content="bookdown 0.35 and GitBook 2.6.7" />
-
-  <meta property="og:title" content="Report" />
+  <title>Chapter 1 Introduction | _main.knit</title>
+  <meta name="description" content="" />
+  <meta name="generator" content="bookdown 0.34 and GitBook 2.6.7" />
+
+  <meta property="og:title" content="Chapter 1 Introduction | _main.knit" />
   <meta property="og:type" content="book" />
   
   
   
 
   <meta name="twitter:card" content="summary" />
-  <meta name="twitter:title" content="Report" />
-  
-  
-  
-
-<meta name="author" content="Jiayi and Louise" />
+  <meta name="twitter:title" content="Chapter 1 Introduction | _main.knit" />
+  
+  
+  
+
 
 
 
@@ -193,16 +192,6 @@
 <li class="chapter" data-level="4.3" data-path="real-data.html"><a href="real-data.html#d-distance-sampling"><i class="fa fa-check"></i><b>4.3</b> 2D Distance Sampling</a></li>
 <li class="chapter" data-level="4.4" data-path="real-data.html"><a href="real-data.html#summary"><i class="fa fa-check"></i><b>4.4</b> Summary</a></li>
 </ul></li>
-<<<<<<< HEAD
-<li class="chapter" data-level="5" data-path="code-guide.html"><a href="code-guide.html"><i class="fa fa-check"></i><b>5</b> Code Guide</a>
-<ul>
-<li class="chapter" data-level="5.1" data-path="code-guide.html"><a href="code-guide.html#summary-1"><i class="fa fa-check"></i><b>5.1</b> Summary</a></li>
-<li class="chapter" data-level="5.2" data-path="simulation.html"><a href="simulation.html#simulation"><i class="fa fa-check"></i><b>5.2</b> Simulation</a>
-<ul>
-<li class="chapter" data-level="5.2.1" data-path="code-guide.html"><a href="code-guide.html#sim.data"><i class="fa fa-check"></i><b>5.2.1</b> Simulating the Data using sim.data</a></li>
-<li class="chapter" data-level="5.2.2" data-path="code-guide.html"><a href="code-guide.html#sim.mismatch"><i class="fa fa-check"></i><b>5.2.2</b> Imperfect Matching</a></li>
-<li class="chapter" data-level="5.2.3" data-path="code-guide.html"><a href="code-guide.html#result"><i class="fa fa-check"></i><b>5.2.3</b> Getting the results</a></li>
-=======
 <li class="chapter" data-level="5" data-path="appendix-code-guide.html"><a href="appendix-code-guide.html"><i class="fa fa-check"></i><b>5</b> Appendix: Code Guide</a>
 <ul>
 <li class="chapter" data-level="5.1" data-path="appendix-code-guide.html"><a href="appendix-code-guide.html#summary-1"><i class="fa fa-check"></i><b>5.1</b> Summary</a></li>
@@ -211,7 +200,6 @@
 <li class="chapter" data-level="5.2.1" data-path="appendix-code-guide.html"><a href="appendix-code-guide.html#sim.data"><i class="fa fa-check"></i><b>5.2.1</b> Simulating the Data using sim.data</a></li>
 <li class="chapter" data-level="5.2.2" data-path="appendix-code-guide.html"><a href="appendix-code-guide.html#sim.mismatch"><i class="fa fa-check"></i><b>5.2.2</b> Imperfect Matching</a></li>
 <li class="chapter" data-level="5.2.3" data-path="appendix-code-guide.html"><a href="appendix-code-guide.html#result"><i class="fa fa-check"></i><b>5.2.3</b> Getting the results</a></li>
->>>>>>> 711b20b5
 </ul></li>
 </ul></li>
 </ul>
@@ -223,7 +211,7 @@
       <div class="body-inner">
         <div class="book-header" role="navigation">
           <h1>
-            <i class="fa fa-circle-o-notch fa-spin"></i><a href="./">Report</a>
+            <i class="fa fa-circle-o-notch fa-spin"></i><a href="./"></a>
           </h1>
         </div>
 
@@ -231,10 +219,8 @@
           <div class="page-inner">
 
             <section class="normal" id="section-">
-<div id="header">
-<h1 class="title">Report</h1>
-<p class="author"><em>Jiayi and Louise</em></p>
-</div>
+<!--bookdown:title:end-->
+<!--bookdown:title:start-->
 <div id="introduction" class="section level1 hasAnchor" number="1">
 <h1><span class="header-section-number">Chapter 1</span> Introduction<a href="introduction.html#introduction" class="anchor-section" aria-label="Anchor link to header"></a></h1>
 <p>Accurate estimation of animal abundance is a fundamental aspect of ecological research and wildlife conservation. Since total enumeration are rarely possible for natural populations of animals, robust estimation methods have to be used. Commonly used approaches for estimating animal abundance include mark-recapture, distance sampling, and mark-recapture distance sampling (MRDS). Each of these methods relies on different principles and assumptions to estimate population sizes.</p>
@@ -292,7 +278,7 @@
 "link": null,
 "text": null
 },
-"download": null,
+"download": ["_main.pdf", "_main.epub"],
 "search": {
 "engine": "fuse",
 "options": null

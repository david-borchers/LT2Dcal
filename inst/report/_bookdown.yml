delete_merged_file: true
language:
  ui:
    chapter_name: "Chapter "
rmd_files: 
<<<<<<< HEAD
  html: ["01-intro.Rmd","02-methods.Rmd", "Simulation.Rmd", "07-Real-Data.Rmd", "Code-Guide.Rmd"]
=======
  html: ["01-intro.Rmd","02-methods.Rmd", "Simulation.Rmd", "07-Real-Data.Rmd", "Code.Guide.Rmd"]
>>>>>>> 711b20b5
title: "Report"
author: "Jiayi and Louise"
date: "`r Sys.Date()`"
site: "bookdown::bookdown_site"
output:
  bookdown::gitbook:
    lib_dir: "book_assets"
  bookdown::pdf_book:
    keep_tex: yes
<|MERGE_RESOLUTION|>--- conflicted
+++ resolved
@@ -3,11 +3,7 @@
   ui:
     chapter_name: "Chapter "
 rmd_files: 
-<<<<<<< HEAD
-  html: ["01-intro.Rmd","02-methods.Rmd", "Simulation.Rmd", "07-Real-Data.Rmd", "Code-Guide.Rmd"]
-=======
   html: ["01-intro.Rmd","02-methods.Rmd", "Simulation.Rmd", "07-Real-Data.Rmd", "Code.Guide.Rmd"]
->>>>>>> 711b20b5
 title: "Report"
 author: "Jiayi and Louise"
 date: "`r Sys.Date()`"
